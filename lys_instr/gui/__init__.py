from .DataStorage import DataStorageGUI
from .MultiMotor import MultiMotorGUI
from .MultiDetector import MultiDetectorGUI
<<<<<<< HEAD
from .MultiScan import ScanWidget
=======
from .PreCorrection import PreCorrectorGUI
#from .Scan import ScanWidget



def test():
    from .test_GUI import test_window
    return test_window()
>>>>>>> 0131a247
<|MERGE_RESOLUTION|>--- conflicted
+++ resolved
@@ -1,15 +1,5 @@
 from .DataStorage import DataStorageGUI
 from .MultiMotor import MultiMotorGUI
 from .MultiDetector import MultiDetectorGUI
-<<<<<<< HEAD
+from .PreCorrection import PreCorrectorGUI
 from .MultiScan import ScanWidget
-=======
-from .PreCorrection import PreCorrectorGUI
-#from .Scan import ScanWidget
-
-
-
-def test():
-    from .test_GUI import test_window
-    return test_window()
->>>>>>> 0131a247
