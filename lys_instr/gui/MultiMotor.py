import numpy as np
import qtawesome as qta
import os
import json

from lys.Qt import QtWidgets, QtCore
from lys.widgets import LysSubWindow
from .widgets import AliveIndicator, SettingsButton


class _MultiMotorSpecifics:
    """
    Provides feature management for a multi-axis motor, including settable, joggable, and offsettable axes.

    This class acts as a wrapper around a motor object, filtering and managing which axes can be set, jogged, or offset.
    """
    def __init__(self, motor, wait=None, axisNamesSettable=None, axisNamesJoggable=None, axisNamesOffsettable=None):
        """
        Initializes MultiMotorSpecifics with axis feature sets.

        Args:
            motor: The motor object to wrap.
            axisNamesSettable (iterable, optional): Names of axes that can be set. Defaults to all axes.
            axisNamesJoggable (iterable, optional): Names of axes that can be jogged. Defaults to all axes.
            axisNamesOffsettable (iterable, optional): Names of axes that can be offset. Defaults to all axes.
        """
        self._motor = motor
        self._allNames = self._motor.nameList
        self._wait = wait

        # Settable
        self._settableNameList = list(axisNamesSettable) if axisNamesSettable else list(self._allNames)
        self._SettableIndices = [self._allNames.index(name) for name in self._settableNameList]

        # Joggable
<<<<<<< HEAD
        self._joggableNameList = axisNamesJoggable if axisNamesJoggable is not None else self._motor.nameList

        # Offsettable
        self._offsettableNameList = axisNamesOffsettable if axisNamesOffsettable is not None else self._motor.nameList
=======
        self._joggableNameList = list(axisNamesJoggable) if axisNamesJoggable is not None else list(self._motor.getNamesAll())

        # Offsettable
        self._offsettableNameList = list(axisNamesOffsettable) if axisNamesOffsettable is not None else list(self._motor.getNamesAll())
>>>>>>> 7a968950
        self._offsetDict = {name: 0 for name in self._offsettableNameList}

    def __getattr__(self, name):
        """
        Delegates attribute access to the underlying motor object.

        Args:
            name (str): Attribute name.

        Returns:
            Any: Attribute value from the motor object.
        """
        return getattr(self._motor, name)

    def set(self, *args, wait=None, **kwargs):
        """
        Sets target values for settable axes.

        Accepts values as a dict, sequence, or keyword arguments, and only applies to axes marked as settable.

        Args:
            *args: Values to set, as a dict, sequence, or positional arguments.
            wait (bool, optional): Whether to wait for the operation to complete.
            **kwargs: Axis-value pairs to set.

        Raises:
            ValueError: If the number of values does not match the number of settable axes.
            TypeError: If the argument type is unsupported.
        """
        if wait is None:
            wait = self._wait

        if args:
            if isinstance(args[0], dict):
                filtered = {name: value for name, value in args[0].items() if name in self._settableNameList}
                self._motor.set(filtered, wait=self._wait)
            elif isinstance(args[0], (list, tuple, np.ndarray)):
                if len(args[0]) != len(self._settableNameList):
                    raise ValueError(f"Length of values ({len(args[0])}) does not match number of Settable axes ({len(self._settableNameList)})")
                filtered = dict(zip(self._settableNameList, args[0]))
                self._motor.set(filtered, wait=self._wait)
            elif len(args) == len(self._settableNameList):
                filtered = dict(zip(self._settableNameList, args))
                self._motor.set(filtered, wait=self._wait)
            else:
                raise TypeError(f"Unsupported argument type or wrong number of values for set(): {args}")
        else:
            filtered = {name: value for name, value in kwargs.items() if name in self._settableNameList}
            self._motor.set(wait=self._wait, **filtered)
    
    def setOffset(self, *args, toCurrent=True, **kwargs):
        """
        Sets the offset for offsettable axes.

        Args:
            toCurrent (bool, optional): If True, set offsets to the current motor positions. Defaults to True.
        """
        if toCurrent:
            self._offsetDict = {name: self._motor.get()[name] for name in self._offsetDict}
        self._motor.valueChanged.emit(self._motor.get())

    def clearOffset(self):
        """
        Clears all offsets for offsettable axes and emit a valueChanged signal.
        """
        self._offsetDict = {name: 0 for name in self._offsettableNameList}
        self._motor.valueChanged.emit(self._motor.get())

    @property
    def namesSettable(self):
        """
        List of settable axes.

        Returns:
            list: Names of settable axes.
        """
        return self._settableNameList

    @namesSettable.setter
    def namesSettable(self, settableNameList):
        """
        Sets the list of axes that are settable.

        Args:
            settableNameList (iterable): Names of settable axes.
        """
        self._settableNameList = list(settableNameList)

    @property
    def namesJoggable(self):
        """
        List of joggable axes.

        Returns:
            list: Names of joggable axes.
        """
        return self._joggableNameList

    @namesJoggable.setter
    def namesJoggable(self, joggableNameList):
        """
        Sets the list of axes that are joggable.

        Args:
            joggableNameList (iterable): Names of joggable axes.
        """
        self._joggableNameList = list(joggableNameList)

    @property
    def namesOffsettable(self):
        """
        List of offsettable axes.

        Returns:
            list: Names of offsettable axes.
        """
        return self._offsettableNameList
    
    @namesOffsettable.setter
    def namesOffsettable(self, offsettableNameList):
        """
        Sets the list of axes that are offsettable.

        Args:
            offsettableNameList (iterable): Names of offsettable axes.
        """
        self._offsettableNameList = list(offsettableNameList)


class MultiMotorGUI(QtWidgets.QWidget):
    """
    GUI widget for controlling and monitoring a multi-axis motor.

    Provides controls for moving, jogging, offsetting, and saving/loading positions for multiple axes.
    """
    def __init__(self, obj, wait=None, axisNamesSettable=None, axisNamesJoggable=None, axisNamesOffsettable=None):
        """
        Initializes the MultiMotorGUI widget.

        Args:
            obj: The motor's features object to control.
            axisNamesSettable (iterable, optional): Names of axes that can be set. Defaults to all axes.
            axisNamesJoggable (iterable, optional): Names of axes that can be jogged. Defaults to all axes.
            axisNamesOffsettable (iterable, optional): Names of axes that can be offset. Defaults to all axes.
        """
        super().__init__()
        self._obj = _MultiMotorSpecifics(obj, wait=wait, axisNamesSettable=axisNamesSettable, axisNamesJoggable=axisNamesJoggable, axisNamesOffsettable=axisNamesOffsettable)
        self._obj.valueChanged.connect(self._valueChanged)
        self._obj.busyStateChanged.connect(self._busyStateChanged)
        self._obj.aliveStateChanged.connect(self._aliveStateChanged)
        
        # Load memory file
        dir = os.path.join(".lys_instr", "GUI", "MultiMotor")
        os.makedirs(dir, exist_ok=True)
        self._path = os.path.join(dir, "position_positionList.lst")

        self._savedPositions = []
        if os.path.exists(self._path):
            with open(self._path, "r") as f:
                self._savedPositions = json.load(f)
        
        # Initialize GUI layout
        self._initLayout()

    def _getNamesSettable(self):
        """
        Gets the list of settable axes from the features object.

        Returns:
            list: Names of settable axes.
        """
        if hasattr(self._obj, "namesSettable"):
            return self._obj.namesSettable
        else:
            return self._obj.nameList

    def _getNamesJoggable(self):
        """
        Get the list of joggable axes from the features object.

        Returns:
            list: Names of joggable axes.
        """
        if hasattr(self._obj, "namesJoggable"):
            return self._obj.namesJoggable
        else:
            return self._obj.nameList

    def _initLayout(self):
        """
        Initializes the GUI layout and widgets for the multi-motor control panel.
        """
        # Create main panel
        self._axisNames = {name: QtWidgets.QLabel(name) for name in self._obj.nameList}
        for lbl in self._axisNames.values():
            lbl.setAlignment(QtCore.Qt.AlignCenter)
        axisNameLabel = QtWidgets.QLabel("Axis")

        self._nowAt = {name: QtWidgets.QDoubleSpinBox() for name in self._obj.nameList}
        for dsb in self._nowAt.values():
            dsb.setRange(-np.inf, np.inf)
            dsb.setReadOnly(True)
            dsb.setButtonSymbols(QtWidgets.QDoubleSpinBox.NoButtons)
            dsb.setDecimals(3)
            dsb.setStyleSheet("background-color: #f0f0f0;")
        nowAtLabel = QtWidgets.QLabel("Now at")

        self._moveTo = {name: QtWidgets.QLineEdit() for name in self._getNamesSettable()}
        moveToLabel = QtWidgets.QLabel("Move to")

        jogLabel = QtWidgets.QLabel("Jog")

        self._jogNega = {name: QtWidgets.QPushButton(qta.icon("ri.arrow-left-fill"), "", clicked=self._nega) for name in self._getNamesJoggable()}
        for btn in self._jogNega.values():
            btn.setSizePolicy(QtWidgets.QSizePolicy.Preferred, QtWidgets.QSizePolicy.Preferred)
        self._jogNegaReversed = {btn: name for name, btn in self._jogNega.items()}

        self._jogPosi = {name: QtWidgets.QPushButton(qta.icon("ri.arrow-right-fill"), "", clicked=self._posi) for name in self._getNamesJoggable()}
        for btn in self._jogPosi.values():
            btn.setSizePolicy(QtWidgets.QSizePolicy.Preferred, QtWidgets.QSizePolicy.Preferred)
        self._jogPosiReversed = {btn: name for name, btn in self._jogPosi.items()}

        self._jogStep = {name: QtWidgets.QDoubleSpinBox() for name in self._getNamesJoggable()}
        for dsb in self._jogStep.values():
            dsb.setRange(0, np.inf)
            dsb.setDecimals(2)
        jogStepLabel = QtWidgets.QLabel("Step")

        self._execute = QtWidgets.QPushButton("Go", clicked=self._setMoveToValue)
        self._execute.setEnabled(True)

        self._interrupt = QtWidgets.QPushButton("Stop", clicked=self._obj.stop)
        self._interrupt.setEnabled(False)

        aliveIndicator = {name: AliveIndicator(self._obj, axis=name) for name in self._obj.nameList}

        settings = SettingsButton(clicked=self._showSettings)

        self._showMemory = QtWidgets.QToolButton()
        self._showMemory.setArrowType(QtCore.Qt.RightArrow)
        self._showMemory.setCheckable(True)
        self._showMemory.setChecked(False)
        self._showMemory.setAutoRaise(True)
        self._showMemory.setIconSize(QtCore.QSize(14, 14))
        self._showMemory.toggled.connect(self._toggleMemoryTree)

        # Create memory panel
        self._memoryLabel = QtWidgets.QLabel("Memory")
        self._memoryLabel.setVisible(False)
        self._memoryPanel = QtWidgets.QWidget()
        self._memoryPanel.setSizePolicy(QtWidgets.QSizePolicy.Preferred, QtWidgets.QSizePolicy.Expanding)

        self._positionList = QtWidgets.QTreeWidget()
        self._positionList.setColumnCount(3)
        self._positionList.setHeaderLabels(["Label", "Position", "Memo"])
        # self._positionList.header().setFont(QtWidgets.QLabel().font())
        self._positionList.setSelectionMode(QtWidgets.QAbstractItemView.ExtendedSelection)
        self._positionList.itemSelectionChanged.connect(lambda: self._updateMemoryBtns(load, delete))
        self._positionList.setIndentation(0)
        self._positionList.setEditTriggers(QtWidgets.QAbstractItemView.DoubleClicked | QtWidgets.QAbstractItemView.SelectedClicked)
        self._positionList.itemChanged.connect(self._memoEdited)
        self._positionList.header().setSectionResizeMode(0, QtWidgets.QHeaderView.ResizeToContents)
        self._positionList.header().setSectionResizeMode(1, QtWidgets.QHeaderView.ResizeToContents)
        self._positionList.header().setSectionResizeMode(2, QtWidgets.QHeaderView.Stretch)
        self._positionList.setItemDelegateForColumn(0, _NoEditDelegate(self._positionList))
        self._positionList.setItemDelegateForColumn(1, _NoEditDelegate(self._positionList))

        # Collapsible panel layout
        save = QtWidgets.QPushButton("Save", clicked=self._save)
        save.setEnabled(True)
        load = QtWidgets.QPushButton("Load", clicked=self._load)
        load.setEnabled(False)
        delete = QtWidgets.QPushButton("Delete", clicked=self._delete)
        delete.setEnabled(False)

        self._memoryBtns = QtWidgets.QWidget()
        self._memoryBtnsLayout = QtWidgets.QHBoxLayout(self._memoryBtns)
        self._memoryBtnsLayout.setContentsMargins(0, 0, 0, 0)
        self._memoryBtnsLayout.addWidget(save)
        self._memoryBtnsLayout.addWidget(load)
        self._memoryBtnsLayout.addWidget(delete)
        self._memoryBtns.setVisible(False)

        # Axis controls layout
        gl = QtWidgets.QGridLayout()
        gl.setAlignment(QtCore.Qt.AlignTop)
        gl.addWidget(axisNameLabel, 0, 1)
        gl.addWidget(nowAtLabel, 0, 2)
        gl.addWidget(moveToLabel, 0, 3)
        gl.addWidget(jogLabel, 0, 4)
        gl.addWidget(jogStepLabel, 0, 6)
        for i, name in enumerate(self._obj.nameList):
            gl.addWidget(aliveIndicator[name], 1 + i, 0, alignment=QtCore.Qt.AlignCenter)
            gl.addWidget(self._axisNames[name], 1 + i, 1)
            gl.addWidget(self._nowAt[name], 1 + i, 2)
            if name in self._getNamesSettable():
                gl.addWidget(self._moveTo[name], 1 + i, 3)
                if name in self._getNamesJoggable():
                    gl.addWidget(self._jogNega[name], 1 + i, 4)
                    gl.addWidget(self._jogPosi[name], 1 + i, 5)
                    gl.addWidget(self._jogStep[name], 1 + i, 6)
        gl.addWidget(self._interrupt, 1 + len(self._nowAt), 2)
        gl.addWidget(self._execute, 1 + len(self._nowAt), 3)
        gl.addWidget(settings, 1 + len(self._nowAt), 0)
        gl.addWidget(self._showMemory, 1 + len(self._nowAt), 6, alignment=QtCore.Qt.AlignRight)

        gl.addWidget(self._memoryLabel, 0, 7)
        gl.addWidget(self._memoryPanel, 1, 7, len(self._obj.nameList), 1)
        gl.addWidget(self._memoryBtns, len(self._obj.nameList) + 1, 7)

        self.setLayout(gl)

        # Memory panel layout
        memoryPanelLayout = QtWidgets.QVBoxLayout(self._memoryPanel)
        memoryPanelLayout.setContentsMargins(0, 0, 0, 0)
        memoryPanelLayout.addWidget(self._positionList)
        self._memoryPanel.setVisible(False)

        # Show latest saved positions
        self._updateMemory()

    def _setMoveToValue(self):
        """
        Sets target positions for axes based on user input in the GUI.
        """
        current = self._obj.get()
        targetDict = {}
        for name in self._moveTo:
            text = self._moveTo[name].text()
            try:
                value = float(text)
            except ValueError:
                continue
            target = value + self._obj._offsetDict.get(name, 0)
            if not np.isnan(target) and not np.isclose(target, current[name]):
                targetDict[name] = target
        if targetDict:
            self._obj.set(**targetDict)

    def _valueChanged(self, valueList):
        """
        Updates the displayed axis positions in the GUI.

        Args:
            valueList (dict): Mapping of axis names to their new values.
        """
        for key, value in valueList.items():
            self._nowAt[key].setValue(value - self._obj._offsetDict.get(key, 0))

    def _busyStateChanged(self, busy):
        """
        Updates the GUI based on the busy state of the axes.

        Disables jog buttons, nowAt spin boxes, and moveTo line edits for axes that are busy, and enables them for axes that are idle.

        Args:
            busy (dict): Mapping of axis names to their busy state (bool).
        """
        anyBusy = bool(any(busy.values()))
        allAlive = all(self._obj.isAlive.values())
        self._execute.setEnabled(not anyBusy and allAlive)
        self._interrupt.setEnabled(anyBusy)
        for btn in self._jogNega.values():
            btn.setEnabled(not anyBusy and allAlive)
        for btn in self._jogPosi.values():
            btn.setEnabled(not anyBusy and allAlive)
        self._execute.setText("Moving" if anyBusy else "Go")

    def _aliveStateChanged(self, alive):
        """
        Updates the GUI controls based on the alive state of the axes.

        Disable jog buttons, nowAt spin box and moveTo line edits when dead and enable them when alive.

        Args:
            alive (dict): Mapping of axis names to alive state (bool).
        """
        busy = self._obj.isBusy
        anyBusy = any(busy.values())
        allAlive = all(alive.values())
        self._execute.setEnabled(not anyBusy and allAlive)
        self._interrupt.setEnabled(anyBusy)
        for name in alive:
            axisAlive = alive[name]
            self._nowAt[name].setEnabled(axisAlive)
            if name in self._getNamesSettable():
                self._moveTo[name].setEnabled(not busy[name] and axisAlive)
            if name in self._getNamesJoggable():
                self._jogNega[name].setEnabled(not busy[name] and axisAlive)
                self._jogPosi[name].setEnabled(not busy[name] and axisAlive)

    def _nega(self):
        """
        Handles negative jog button press for an axis.
        """
        name = self._jogNegaReversed.get(self.sender())
        if name is None:
            return
        target = self._obj.get()[name] - self._jogStep[name].value()
        self._obj.set(**{name: target})
        self._moveTo[name].setText(f"{target - self._obj._offsetDict[name]:.3f}")

    def _posi(self):
        """
        Handles positive jog button press for an axis.
        """
        name = self._jogPosiReversed.get(self.sender())
        if name is None:
            return
        target = self._obj.get()[name] + self._jogStep[name].value()
        self._obj.set(**{name: target})
        self._moveTo[name].setText(f"{target - self._obj._offsetDict[name]:.3f}")

    def _toggleMemoryTree(self, checked):
        """
        Shows or hides the memory panel in the GUI.

        Args:
            checked (bool): Whether the memory panel should be visible.
        """
        self._memoryLabel.setVisible(checked)
        self._memoryPanel.setVisible(checked)
        self._memoryBtns.setVisible(checked)
        self._showMemory.setArrowType(QtCore.Qt.LeftArrow if checked else QtCore.Qt.RightArrow)
        # self.adjustSize()

    def _save(self):
        """
        Saves the current axis positions to the memory file.
        """
        labels = {item["label"] for item in self._savedPositions}
        i = 1
        while f"{i}" in labels:
            i += 1
        newlabel = f"{i}"
        newPosition = [self._obj.get()[name] for name in self._obj.nameList]
        newMemo = ""
        self._savedPositions.append({"label": newlabel, "position": newPosition, "memo": newMemo})
        with open(self._path, "w") as f:
            json.dump(self._savedPositions, f)
        self._updateMemory()

    def _load(self):
        """
        Loads a selected saved axis position item from the memory file and set the axes accordingly.
        """
        selections = self._positionList.selectedItems()
        if not selections:
            return
        selectedlabel = selections[0].text(0)
        itemDict = next(item for item in self._savedPositions if item["label"] == selectedlabel)
        loadedValues = itemDict["position"]
        settableNames = self._getNamesSettable()
        valueDict = {name: loadedValues[self._obj.nameList.index(name)] for name in settableNames}
        self._obj.set(**valueDict)

    def _delete(self):
        """
        Deletes selected saved positions from the memory file.
        """
        selectedlabels = {i.text(0) for i in self._positionList.selectedItems()}
        self._savedPositions = [item for item in self._savedPositions if item["label"] not in selectedlabels]
        with open(self._path, "w") as f:
            json.dump(self._savedPositions, f)
        self._updateMemory()

    def _updateMemory(self):
        """
        Updates the memory panel with the latest saved positions.
        """
        self._positionList.clear()
        for itemDict in self._savedPositions:
            label = itemDict["label"]
            position = itemDict["position"]
            memo = itemDict["memo"]
            displayedPosition = ", ".join(f"{v:.3f}" for v in position)
            item = QtWidgets.QTreeWidgetItem([label, displayedPosition, memo])

            # Protect columns 0 and 1 from editing
            item.setFlags(item.flags() | QtCore.Qt.ItemIsEditable)
            self._positionList.addTopLevelItem(item)

        for col in range(self._positionList.columnCount()):
            self._positionList.resizeColumnToContents(col)

    def _memoEdited(self, item, column):
        """
        Handles edits to the memo field in the memory panel.

        Args:
            item (QTreeWidgetItem): The edited item.
            column (int): The column index that was edited.
        """
        if column == 2:
            label = item.text(0)
            memo = item.text(2)
            for idx, pos in enumerate(self._savedPositions):
                if pos["label"] == label:
                    self._savedPositions[idx]["memo"] = memo
                    with open(self._path, "w") as f:
                        json.dump(self._savedPositions, f)
                    break

    def _updateMemoryBtns(self, loadBtn, deleteBtn):
        """
        Enables or disables memory panel buttons based on selection.

        Args:
            loadBtn (QPushButton): The load button.
            deleteBtn (QPushButton): The delete button.
        """
        selected = len(self._positionList.selectedItems()) > 0
        loadBtn.setEnabled(selected)
        deleteBtn.setEnabled(selected)

    def _showSettings(self):
        settingsWindow = _SettingsDialog(self, self._obj)
        if hasattr(settingsWindow, "offsetChanged"):
            settingsWindow.offsetChanged.connect(self._clearMoveToFields)
        settingsWindow.exec_()

    def _clearMoveToFields(self):
        """
        Clears all move-to input fields in the GUI.
        """
        for le in self._moveTo.values():
            le.clear()


class _NoEditDelegate(QtWidgets.QStyledItemDelegate):
    """
    Delegate to prevent editing of certain columns in a QTreeWidget.
    """
    def createEditor(self, parent, option, index):
        """
        Prevents editing by always returning None.

        Returns:
            None
        """
        return None


class _SettingsDialog(QtWidgets.QDialog):
    updated = QtCore.pyqtSignal()

    def __init__(self, parent, obj):
        super().__init__(parent)
        self.setWindowTitle("Motor Settings")

        tabWidget = QtWidgets.QTabWidget()
        tabWidget.addTab(_GeneralPanel(obj, offsetChanged=self.updated.emit), "General")
        tabWidget.addTab(obj.settingsWidget(), "Optional")

        layout = QtWidgets.QVBoxLayout()
        layout.addWidget(tabWidget)
        self.setLayout(layout)


class _GeneralPanel(QtWidgets.QWidget):
    """
    Settings panel for a multi-axis motor device.

    Allows viewing and toggling the alive/dead status and managing offsets for each axis.
    """
    offsetChanged = QtCore.pyqtSignal()

    def __init__(self, obj, offsetChanged=None):
        super().__init__()
        self._obj = obj
        self._initLayout()
        if offsetChanged is not None:
            self.offsetChanged.connect(offsetChanged)

    def _initLayout(self):
        """
        Creates and initializes all GUI components of the settings dialog, and connects signals to their respective slots.
        """
        # Create offset panel        
        if hasattr(self._obj, "_offsetDict"):
            self._offsetBtns = {name: QtWidgets.QPushButton("Offset", clicked=lambda checked, n=name: self._offsetAxis(n)) for name in self._obj._offsetDict}
            self._unsetBtns = {name: QtWidgets.QPushButton("Unset", clicked=lambda checked, n=name: self._unsetAxis(n)) for name in self._obj._offsetDict}
            self._offsetLbls = {name: QtWidgets.QLabel(name) for name in self._obj._offsetDict}
            self._offsetEdits = {name: QtWidgets.QDoubleSpinBox() for name in self._obj._offsetDict}

            for name in self._obj._offsetDict:
                self._offsetLbls[name].setSizePolicy(QtWidgets.QSizePolicy.Preferred, QtWidgets.QSizePolicy.Preferred)
                self._offsetEdits[name].setRange(-np.inf, np.inf)
                self._offsetEdits[name].setReadOnly(True)
                self._offsetEdits[name].setButtonSymbols(QtWidgets.QDoubleSpinBox.NoButtons)
                self._offsetEdits[name].setDecimals(3)
                self._offsetEdits[name].setValue(self._obj._offsetDict[name])
                self._offsetEdits[name].setSizePolicy(QtWidgets.QSizePolicy.Expanding, QtWidgets.QSizePolicy.Preferred)
                self._offsetEdits[name].setMinimumWidth(80)
                self._unsetBtns[name].setEnabled(False)

            offsetLayout = QtWidgets.QGridLayout()
            for i, name in enumerate(self._obj._offsetDict):
                offsetLayout.addWidget(self._offsetLbls[name], i, 0)
                offsetLayout.addWidget(self._offsetEdits[name], i, 1)
                offsetLayout.addWidget(self._offsetBtns[name], i, 2)
                offsetLayout.addWidget(self._unsetBtns[name], i, 3)

        # Combine layouts
        gl = QtWidgets.QVBoxLayout()
        gl.addLayout(offsetLayout)
        self.setLayout(gl)

    def _offsetAxis(self, name):
        """
        Sets the offset for a specific axis to its current value.

        Args:
            name (str): The axis name.
        """
        self._unsetBtns[name].setEnabled(True)
        self._obj._offsetDict[name] = self._obj.get()[name]
        self._offsetEdits[name].setValue(self._obj._offsetDict[name])
        self.offsetChanged.emit()
        self._obj.valueChanged.emit(self._obj.get())

    def _unsetAxis(self, name):
        """
        Clears the offset for a specific axis.

        Args:
            name (str): The axis name.
        """
        self._unsetBtns[name].setEnabled(False)
        self._obj._offsetDict[name] = 0
        self._offsetEdits[name].setValue(0)
        self.offsetChanged.emit()
        self._obj.valueChanged.emit(self._obj.get())



# To Test the GUI run in the src\python: python -m lys_instr.gui.MultiMotorGUI
if __name__ == "__main__":
    import sys
    from fstem.lys_instr.dummy.MultiMotor import MultiMotorDummy
    from lys.Qt import QtWidgets

    app = QtWidgets.QApplication(sys.argv)
    motor = MultiMotorDummy("y", "z", "α", "x", "β", "γ")
    gui = MultiMotorGUI(motor,
                        wait=False,
                        axisNamesSettable=("z", "α", "y"),
                        axisNamesJoggable=("z"),
                        axisNamesOffsettable=("y", "z"))
    gui.show()
    sys.exit(app.exec_())<|MERGE_RESOLUTION|>--- conflicted
+++ resolved
@@ -4,7 +4,6 @@
 import json
 
 from lys.Qt import QtWidgets, QtCore
-from lys.widgets import LysSubWindow
 from .widgets import AliveIndicator, SettingsButton
 
 
@@ -33,17 +32,10 @@
         self._SettableIndices = [self._allNames.index(name) for name in self._settableNameList]
 
         # Joggable
-<<<<<<< HEAD
-        self._joggableNameList = axisNamesJoggable if axisNamesJoggable is not None else self._motor.nameList
-
-        # Offsettable
-        self._offsettableNameList = axisNamesOffsettable if axisNamesOffsettable is not None else self._motor.nameList
-=======
         self._joggableNameList = list(axisNamesJoggable) if axisNamesJoggable is not None else list(self._motor.getNamesAll())
 
         # Offsettable
         self._offsettableNameList = list(axisNamesOffsettable) if axisNamesOffsettable is not None else list(self._motor.getNamesAll())
->>>>>>> 7a968950
         self._offsetDict = {name: 0 for name in self._offsettableNameList}
 
     def __getattr__(self, name):
