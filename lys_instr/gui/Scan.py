import numpy as np
from lys.Qt import QtWidgets, QtCore


class _ScanRangeRow(QtWidgets.QGridLayout):
    def __init__(self, title, scannerNames):
        super().__init__()
        self._initLayout(title, scannerNames)
        self._scanMode.currentTextChanged.connect(self._scanModeChanged)

    def _initLayout(self, title, scannerNames):
        self._scanAxis = QtWidgets.QComboBox(objectName="ScanRange_scanAxis_" + title)
        self._scanAxis.addItems(list(scannerNames) + ["None"])
        self._scanAxis.currentTextChanged.connect(self._scanAxisChanged)
        self._scanMode = QtWidgets.QComboBox(objectName="ScanRange_scanMode_" + title)
        self._scanMode.addItems(["Linear", "Free"])
        self._from = QtWidgets.QDoubleSpinBox(objectName="ScanRange_from_" + title)
        self._from.setRange(-np.inf, np.inf)
        self._from.setDecimals(4)
        self._step = QtWidgets.QDoubleSpinBox(objectName="ScanRange_step_" + title)
        self._step.setRange(-np.inf, np.inf)
        self._step.setDecimals(4)
        self._numSteps = QtWidgets.QSpinBox(objectName="ScanRange_numSteps_" + title)
        self._numSteps.setRange(1, 100000)
        self._freeExpr = QtWidgets.QLineEdit(objectName="ScanRange_freeExpr_" + title)
        self._fromLabel = QtWidgets.QLabel("From")
        self._stepLabel = QtWidgets.QLabel("Step")
        self._numStepsLabel = QtWidgets.QLabel("Number of steps")
        self._freeExprLabel = QtWidgets.QLabel("Expression")

        self.addWidget(QtWidgets.QLabel(title), 0, 0)
        self.addWidget(QtWidgets.QLabel("Mode"), 0, 1)
        self.addWidget(self._fromLabel, 0, 2)
        self.addWidget(self._stepLabel, 0, 3)
        self.addWidget(self._numStepsLabel, 0, 4)
        self.addWidget(self._freeExprLabel, 0, 5)
        self.addWidget(self._scanAxis, 1, 0)
        self.addWidget(self._scanMode, 1, 1)
        self.addWidget(self._from, 1, 2)
        self.addWidget(self._step, 1, 3)
        self.addWidget(self._numSteps, 1, 4)
        self.addWidget(self._freeExpr, 1, 5)

        self._freeExpr.hide()
        self._freeExprLabel.hide()

    def _scanAxisChanged(self, text):
        b = text not in ["None", "loop"]
        if text == "None":
            self._numSteps.setEnabled(False)
        elif text == "loop":
            self._scanMode.setCurrentIndex(0)
            self._from.setValue(0)
            self._step.setValue(1)
            self._numSteps.setEnabled(True)
        else:
            self._numSteps.setEnabled(True)
        self._scanMode.setEnabled(b)
        self._from.setEnabled(b)
        self._step.setEnabled(b)
        self._freeExpr.setEnabled(b)

    def _scanModeChanged(self, text):
        if text == "Linear":
            self._freeExpr.hide()
            self._freeExprLabel.hide()
            self._from.show()
            self._fromLabel.show()
            self._step.show()
            self._stepLabel.show()
            self._numSteps.show()
            self._numStepsLabel.show()
        else:
            self._freeExpr.show()
            self._freeExprLabel.show()
            self._from.hide()
            self._fromLabel.hide()
            self._step.hide()
            self._stepLabel.hide()
            self._numSteps.hide()
            self._numStepsLabel.hide()

    @property
    def scanName(self):
        return self._scanAxis.currentText()

    @property
    def scanRange(self):
        if self._scanMode.currentText() == "Linear":
            values = [self._from.value() + i * self._step.value() for i in range(self._numSteps.value())]
        elif self._scanMode.currentText() == "Free":
            values = eval(self._freeExpr.text())
        return values


class ScanWidget(QtWidgets.QWidget):
    def __init__(self, storage, motors, detectors, numScans=1):
        super().__init__()
        self._storage = storage
        self._scanners = self._initScanners(motors)
        self._detectors = detectors
        self._numScans = numScans
        self._initLayout(self._scanners, self._detectors)

    def _initScanners(self, motors):
        scanners = {"loop": _Loop()}        # Dummy loop as the first scanner
        for motor in motors:
            scanners.update({axis: motor for axis in motor.nameList})
        return scanners

    def _initLayout(self, scanners, process):
        self._statusLabel = QtWidgets.QLabel("[Status] Idle.")
        scansBox = self.__scanBox(scanners)
        processBox = self.__detectorBox(process, scanners)

        self._startBtn = QtWidgets.QPushButton("Start", clicked=self._start)
        self._stopBtn = QtWidgets.QPushButton("Stop", clicked=self._stop)
        self._stopBtn.setEnabled(False)

        btnsLayout = QtWidgets.QHBoxLayout()
        btnsLayout.addWidget(self._startBtn)
        btnsLayout.addWidget(self._stopBtn)

        layout = QtWidgets.QVBoxLayout()
        layout.addWidget(self._statusLabel)
        layout.addWidget(scansBox)
        layout.addWidget(processBox)
        layout.addLayout(btnsLayout)
        layout.addStretch()

        self.setLayout(layout)

    def __scanBox(self, scanners):
        self._scanRangeRows = [_ScanRangeRow(f"Scan {i}", scanners.keys()) for i in range(self._numScans)]

        scansLayout = QtWidgets.QVBoxLayout()
        for s in self._scanRangeRows:
            scansLayout.addLayout(s)

        scansBox = QtWidgets.QGroupBox("Scan")
        scansBox.setLayout(scansLayout)
        return scansBox

    def __detectorBox(self, detectors, scanners):
        self._detectorsBox = QtWidgets.QComboBox(objectName="ScanTab_detectors")
        self._detectorsBox.addItems(detectors.keys())

        self._exposure = QtWidgets.QDoubleSpinBox(objectName="ScanTab_exposure")
        self._exposure.setRange(0, np.inf)

        layout = QtWidgets.QGridLayout()
        layout.addWidget(QtWidgets.QLabel("Detectors"), 0, 0)
        layout.addWidget(self._detectorsBox, 0, 1, 1, 2)
        layout.addWidget(QtWidgets.QLabel("Exposure"), 1, 0)
        layout.addWidget(self._exposure, 1, 1, 1, 2)

        processBox = QtWidgets.QGroupBox("Process")
        processBox.setLayout(layout)
        return processBox

    def _start(self):
        # process = _DetectorProcess(self._detectors[self._detectorsBox.currentText()], self._exposure.value(), **self.__getRefInfo())
        process = _DetectorProcess(self._detectors[self._detectorsBox.currentText()], self._exposure.value())
        for i, s in enumerate([s for s in self._scanRangeRows if s.scanName != "None"]):
            process = _ScanProcess(s.scanName, self._scanners[s.scanName], s.scanRange, process, addFolder=(i != 0), addName=(i == 0))
        process.statusUpdated.connect(lambda s: self._statusLabel.setText("[Scanning...] " + s))

        self._statusLabel.setText("[Status] Starting...")
        self._storage.numbered = False
        self._storage.enabled = True
        self._storage.tagRequest.connect(self._setScanNames)

        self._thread = _Executor(process, self._storage)
        self._thread.finished.connect(self._scanFinished)

        self._startBtn.setEnabled(False)
        self._stopBtn.setEnabled(True)
        self._oldFolder = self._storage.folder
        self._oldName = self._storage.name
        self._thread.start()

    def _stop(self):
        self._thread.kill()

    def _scanFinished(self):
        self._startBtn.setEnabled(True)
        self._stopBtn.setEnabled(False)
        self._storage.folder = self._oldFolder
        self._storage.name = self._oldName
        self._storage.numbered = True
        self._statusLabel.setText("[Status] Finished.")

    def _setScanNames(self, scanNamesDict):
        scanNamesDict["scanNames"] = [s.scanName for s in self._scanRangeRows if s.scanName != "None"]


class _Loop(QtCore.QObject):
    def __init__(self, name="loop"):
        super().__init__()
        self._name = name
        self._value = None

    def set(self, *args, **kwargs):
        if args:
            self._value = args[0]
        elif kwargs:
            self._value = next(iter(kwargs.values()))
        else:
            raise ValueError("No value provided to _Loop.set()")

    def get(self):
        return {self._name: self._value}


class _Executor(QtCore.QThread):
    def __init__(self, process, storage):
        super().__init__()
        self.process = process
        self.storage = storage

    def run(self):
        self.process.execute(self.storage)

    def kill(self):
        self.process.stop()


class _DetectorProcess(QtCore.QObject):
    statusUpdated = QtCore.pyqtSignal(str)
    quitRequested = QtCore.pyqtSignal()

    def __init__(self, detector, exposure, ref=None, controller=None, value=None):
        super().__init__()
        self._detector = detector
        self._exposure = exposure
        self._ref = ref
        self._controller = controller
        self._value = value

    def execute(self, storage):
        oldFolder = storage.folder
        storage.folder = oldFolder + "/pump"

        if self._detector.exposure is not None:
            self._detector.exposure = self._exposure
        self._acquire()
        if self._ref is not None:
            oldValue = self._controller.get()[self._ref]
            storage.folder = oldFolder + "/probe"
            self._controller.set(**{self._ref: self._value}, wait=True)
            self._acquire()
            self._controller.set(**{self._ref: oldValue}, wait=True)
        self.statusUpdated.emit(f"[Executing] Folder: {storage.folder} | Name: {storage.name}")

        storage.folder = oldFolder

    def _acquire(self):
        loop = QtCore.QEventLoop()
        self.quitRequested.connect(loop.quit)
        self._detector.busyStateChanged.connect(self._onFinished)
        self._detector.startAcq()
        loop.exec_()
        self._detector.busyStateChanged.disconnect(self._onFinished)
        self.quitRequested.disconnect(loop.quit)

    def _onFinished(self, busy):
        if not busy:
            self.quitRequested.emit()

    def stop(self):
        pass


class _ScanProcess(QtCore.QObject):
    statusUpdated = QtCore.pyqtSignal(str)

    def __init__(self, name, obj, values, process, addFolder=False, addName=False):
        super().__init__()
        self._name = name
        self._obj = obj
        self._values = values
        self._addFolder = addFolder
        self._addName = addName
        self._process = process
        self._process.statusUpdated.connect(self._statusUpdated)
        self._shouldStop = False
        self._mutex = QtCore.QMutex()

    def execute(self, storage):
        oldFolder = storage.folder
        oldName = storage.name
        currentFolder = oldFolder

        for i, value in enumerate(self._values):
            if self._shouldStop:
                return
            self._obj.set(**{self._name: value}, wait=True)
            if self._addFolder:
                currentFolder = f"{oldFolder}/{self._name}_{str(i).zfill(len(str(len(self._values))))}"
                storage.folder = currentFolder
            else:
                storage.folder = currentFolder
            if self._addName:
<<<<<<< HEAD
                storage.name = f"{oldName}_{self._name}{i}"
            self._process.execute(storage)
=======
                storage.name = f"{oldName}_{self._name}__{str(i).zfill(len(str(len(self._values))))}"
            self._process.execute(storage)          # At the beginning of execution (-> statusUpdated.emit -> _statusUpdated() -> self._obj.get()), the motor has already started moving.
>>>>>>> c77e6ccd

        storage.folder = oldFolder
        storage.name = oldName

    def stop(self):
        with QtCore.QMutexLocker(self._mutex):
            self._shouldStop = True
        self._process.stop()

    def _statusUpdated(self, text):
        values = self._obj.get()
        value = values.get(self._name, None)
        value = 0 if np.isclose(value, 0, atol=1e-15) else value
        status = f"{self._name}: {value:.5g}, {text}"
        self.statusUpdated.emit(status)<|MERGE_RESOLUTION|>--- conflicted
+++ resolved
@@ -301,13 +301,8 @@
             else:
                 storage.folder = currentFolder
             if self._addName:
-<<<<<<< HEAD
-                storage.name = f"{oldName}_{self._name}{i}"
+                storage.name = f"{oldName}_{self._name}__{str(i).zfill(len(str(len(self._values))))}"
             self._process.execute(storage)
-=======
-                storage.name = f"{oldName}_{self._name}__{str(i).zfill(len(str(len(self._values))))}"
-            self._process.execute(storage)          # At the beginning of execution (-> statusUpdated.emit -> _statusUpdated() -> self._obj.get()), the motor has already started moving.
->>>>>>> c77e6ccd
 
         storage.folder = oldFolder
         storage.name = oldName
