--- conflicted
+++ resolved
@@ -2,12 +2,8 @@
 
 from lys.widgets import LysSubWindow
 from lys.Qt import QtWidgets, QtCore
-<<<<<<< HEAD
-from lys_instr import gui, dummy, PreCorrector, DataStorage
-=======
-from lys_instr import DataStorage, gui, dummy
+from lys_instr import DataStorage, PreCorrector, gui, dummy
 from lys_instr.gui.Scan import ScanWidget
->>>>>>> 7a968950
 
 
 class test_window(LysSubWindow):
@@ -15,15 +11,9 @@
         super().__init__(parent)
         self.setWindowTitle("Test GUI")
         self._storage = DataStorage()
-<<<<<<< HEAD
         self._detector = dummy.MultiDetectorDummy(indexShape=(5, 5), frameShape=(256, 256), frameTime=0.1)
-        self._motor = dummy.MultiMotorDummy("y", "z", "α", "x", "β", "γ")
-        self._motor2 = dummy.MultiMotorDummy("t")
+        self._motor = dummy.MultiMotorDummy("x", "y", "z", "α", "β", "γ")
         self._pre = PreCorrector([self._motor, self._motor2])
-=======
-        self._detector = dummy.MultiDetectorDummy((4, 4), (32, 32), exposure=0.1)
-        self._motor = dummy.MultiMotorDummy("x", "y", "z", "α", "β", "γ")
->>>>>>> 7a968950
         self._storage.connect(self._detector)
         self._initLayout()
         self.setSettingFile("TestGUI.dic")
@@ -31,28 +21,15 @@
 
     def _initLayout(self):
         _storageGUI = gui.DataStorageGUI(self._storage)
-<<<<<<< HEAD
-        _motorGUI = gui.MultiMotorGUI(self._motor, axisNamesSettable=("z", "α", "y"), axisNamesJoggable=("z"), axisNamesOffsettable=("y", "z"))
-        _motorGUI2 = gui.MultiMotorGUI(self._motor2, axisNamesSettable=("t"))
+        _motorGUI = gui.MultiMotorGUI(self._motor, axisNamesSettable=("x", "y", "z"), axisNamesJoggable=("z"), axisNamesOffsettable=("y", "z"))
         _detectorGUI = gui.MultiDetectorGUI(self._detector)
         _correctorGUI = gui.PreCorrectorGUI(self._pre)
-
-        #_scanGUI = gui.ScanWidget(self._storage, [self._motor], {"detector1": self._detector})
-
-        self._tab = QtWidgets.QTabWidget()
-        self._tab.addTab(_motorGUI, "Motor")
-        self._tab.addTab(_motorGUI2, "Motor2")
-        #self._tab.addTab(_scanGUI, "Scan")
-        self._tab.addTab(_correctorGUI, "PreCorr")
-=======
-        _motorGUI = gui.MultiMotorGUI(self._motor, axisNamesSettable=("x", "y", "z"), axisNamesJoggable=("z"), axisNamesOffsettable=("y", "z"))
-        _detectorGUI = gui.MultiDetectorGUI(self._detector)
         _scanGUI = ScanWidget(self._storage, [self._motor], {"MultiDetectorDummy": self._detector})
 
         self._tab = QtWidgets.QTabWidget()
         self._tab.addTab(_motorGUI, "Motor")
         self._tab.addTab(_scanGUI, "Scan")
->>>>>>> 7a968950
+        self._tab.addTab(_correctorGUI, "PreCorr")
 
         VBox = QtWidgets.QVBoxLayout()
         VBox.addWidget(_storageGUI)
