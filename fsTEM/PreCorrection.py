import numpy as np
from scipy.interpolate import interp1d, interpn
<<<<<<< HEAD
from lys import widgets, filters, Wave, multicut, glb
=======
from lys import widgets, Wave, multicut
>>>>>>> 1e58d4a6
from lys.Qt import QtWidgets, QtCore, QtGui


class PreCorrector(QtCore.QObject):
    dataChanged = QtCore.pyqtSignal(object)

    def __init__(self, tem):
        super().__init__()
        self._tem = tem
        self._tem.valueChanged.connect(lambda value: self.doCorrection(value))
        self._enable = False
        self._allScanParams = self._tem.getInfo().getScan()
        self._allScanParams.update(self._tem.getTIA().getScans())
        self._allCorrectParams = self._tem.getStage().getScans()
        self._allCorrectParams.update(self._tem.getInfo().getScan())
        self._allCorrectParams.update(self._tem.getTIA().getScans())
        self._allCorrectParams.update(self._tem.getShiftScans())

        self._scanParams = []
        self._correctParams = {}
        self._initialValues = {}

    def updateScanParams(self, params, gui=None):
        if len(params) == 0 or len(params) < len(self._scanParams) or len(self._correctParams) == 0:
            self._scanParams = params
            self.updateCorrectParams([])
            return

        newParams = [param for param in params if param not in self._scanParams]

        for sparam in newParams:
            value, ok = QtWidgets.QInputDialog.getDouble(gui, "Set value for " + sparam, 'Enter the "' + sparam + '" value of the current data.')
            if not ok:
                break

            for cparam, info in self._correctParams.items():
                waves = info["wave"]
                w = waves[0]
                if w.data.shape == ():
                    self._correctParams[cparam]["wave"].insert(0, Wave())
                else:
                    nw = w.duplicate()
                    if w.data.ndim == len(self._scanParams):
                        nw.data = nw.data.reshape(np.append(nw.data.shape, 1))
                    else:
                        nw.data = nw.data.reshape(np.insert(nw.data.shape, -1, 1))
                    self._correctParams[cparam]["wave"].insert(0, nw)

                    nw.axes[len(params) - 1] = np.array([value])

            self._scanParams.append(sparam)

        self.dataChangedFunc([])

    def updateCorrectParams(self, params):
        for param in params:
            if param not in self._correctParams.keys():
                self._correctParams[param] = {"wave": [Wave()], "relative": False}
#                print(self._correctParams[param])

        keys = list(self._correctParams.keys())
        for param in keys:
            if param not in params:
                del self._correctParams[param]

        self.dataChangedFunc([])

    def addCurrentValues(self, correctParams):
        if len(correctParams) == 0:
            correctParams = self._correctParams.keys()
        scanParams = {param: self._allScanParams[param].get() for param in self._scanParams}
        # rng = np.random.default_rng()  # for test
        # scanParams = {param: rng.integers(2) for param in self._scanParams}  # for test

        phiName = [name for name in self._scanParams if "Beam_Phi" in name]
        phiName = "" if len(phiName) == 0 else phiName[0]
        if len(phiName) and np.isclose(scanParams[phiName], 0, atol=1e-2):
            scanParamsList = [scanParams, scanParams.copy()]
            scanParamsList[1][phiName] = 360
        else:
            scanParamsList = [scanParams]
        for scanParams in scanParamsList:
            for param in correctParams:
                w = self._correctParams[param]["wave"][0]
                value = self._allCorrectParams[param].get()
                # if "Shift" in param:  # for test
                #     value = [rng.uniform(-1000, 1000), rng.uniform(-1000, 1000)]
                # else:  # for test
                #     value = rng.uniform(-1000, 1000)
                if w.data.shape == ():
                    shape = np.ones(len(self._scanParams), dtype=int)
                    if hasattr(value, "__iter__"):
                        shape = np.append(shape, *np.array(value).shape)
                    w = Wave(data=np.zeros(shape, dtype=float))
                    if hasattr(value, "__iter__"):
                        w.data[..., 0, :] = value
                    else:
                        w.data[..., 0] = value
                    for i in range(len(self._scanParams)):
                        w.axes[i][0] = scanParams[self._scanParams[i]]
                else:
                    w = w.duplicate()
                    idxs = []
                    for i in range(len(self._scanParams)):
                        idx = w.axes.posToPoint(scanParams[self._scanParams[i]], axis=i)
                        if not np.isclose(w.axes[i][idx], scanParams[self._scanParams[i]], rtol=1e-3):
                            idx += 1 if w.axes[i][idx] < scanParams[self._scanParams[i]] else 0
                            w.insert(idx, axis=i, axisValue=scanParams[self._scanParams[i]])
                        idxs.append(idx)
                    tmpdata = w.data
                    for i in range(len(self._scanParams) - 1):
                        tmpdata = tmpdata[idxs[i]]
                    tmpdata[idxs[-1]] = value

                w.note["File"] = ""
                self._correctParams[param]["wave"].insert(0, w)

        self._cutOldCorrectParams()
        self.dataChangedFunc(correctParams)

    def undo(self, correctParams):
        for param in correctParams:
            if len(self._correctParams[param]["wave"]) > 1:
                self._correctParams[param]["wave"].pop(0)

        self.dataChangedFunc(correctParams)

    def clearValues(self, correctParams):
        for param in correctParams:
            self._correctParams[param]["wave"].insert(0, Wave())
            self._correctParams[param]["wave"] = self._correctParams[param]["wave"][:5]

        self.dataChangedFunc(correctParams)

    def dataChangedFunc(self, correctParams):
        self.dataChanged.emit([info["wave"][0] for param, info in self._correctParams.items() if param in correctParams])

    def getWaves(self, correctParams):
        return {param: info["wave"][0] for param, info in self._correctParams.items() if param in correctParams}

    def saveAsFile(self, correctParams, gui=None):
        if len(correctParams) == 0:
            correctParams = self._correctParams.keys()
        waves = self.getWaves(correctParams)
        if len(waves) == 0:
            return

        fileName = QtWidgets.QFileDialog.getSaveFileName(gui, "Save file", "", "Numpy npz (*.npz)")[0]
        if fileName:
            fileName = fileName.strip(".npz")
            if len(waves) == 1:
                key = list(waves.keys())[0]
                waves[key].note["correctParam"] = key
                waves[key].note["scanParams"] = self._scanParams
                waves[key].export(fileName)
                waves[key].note["File"] = fileName + ".npz"
            else:
                for param, wave in waves.items():
                    wave.note["correctParam"] = param
                    wave.note["scanParams"] = self._scanParams
                    wave.export(fileName + "_" + param)
                    wave.note["File"] = fileName + "_" + param + ".npz"

    def loadFromFile(self, correctParams, gui=None):
        def __loadWave(fileName, w, correctParam=None, gui=None):
            if correctParam is None:
                correctParam = w.note["correctParam"]
            if "scanParams" not in w.note.keys():
                if len(self._scanParams) == 0:
                    QtWidgets.QMessageBox.critical(gui, "Error", "Failed to load: No Scan Parameter found in file.\nFile: " + fileName, QtWidgets.QMessageBox.Ok)
                    return -1
                elif w.data.ndim < len(self._scanParams):
                    QtWidgets.QMessageBox.critical(gui, "Error", "Failed to load: Data dimension in file does not match registered Scan Parameters.\nFile: " + fileName, QtWidgets.QMessageBox.Ok)
                    return -1
                elif len(self._scanParams) == 1:
                    w.note["scanParams"] = self._scanParams
                else:
                    axes = []
                    for param in self._scanParams:
                        axis, ok = QtWidgets.QInputDialog.getItem(gui, "Select axis for Scan Parameter", "Select axis for Scan Parameter: " + param, [str(i) for i in range(len(self._scanParams)) if i not in axes], editable=False)
                        if not ok:
                            return -1
                        axes.append(int(axis))
                    w.note["scanParams"] = [self._scanParams[i] for i in axes]
            if len(self._scanParams) == 0:
                self._scanParams = w.note["scanParams"]

            if sorted(self._scanParams) != sorted(w.note["scanParams"]):  # TODO: Fix to allow loading even if the number of scanParams is insufficient
                QtWidgets.QMessageBox.critical(gui, "Error", "Failed to load: Scan parameters in file do not match registered scan parameters.\nFile: " + fileName, QtWidgets.QMessageBox.Ok)
                return -1

            idxs = [w.note["scanParams"].index(param) for param in self._scanParams]
            if len(idxs) != w.data.ndim:
                idxs.extend([i for i in range(len(idxs), w.data.ndim)])
            idxs = tuple(idxs)
            w.data = w.data.transpose(idxs)
            w.axes = [w.axes[i] for i in idxs]
            w.note["File"] = fileName
            if correctParam not in self._correctParams.keys():
                self._correctParams[correctParam] = {"wave": [], "relative": False}
            self._correctParams[correctParam]["wave"].insert(0, w)

        fileNames = QtWidgets.QFileDialog.getOpenFileNames(gui, "Open file", "", "Numpy npz (*.npz)")[0]
        if len(fileNames) == 0:
            return
        if len(correctParams) == 1:
            w = Wave().importFrom(fileNames[0])
            if ("correctParam" not in w.note.keys()) or (w.note["correctParam"] != correctParams[0]):
                if "correctParam" not in w.note.keys():
                    message = "This file was not created by PreCorrection.\nAre you sure to continue?"
                else:
                    message = f'This file is not for "{correctParams[0]}" but for "{w.note["correctParam"]}".\nAre you sure to continue?'
                dlg = _LoadDialog(message)
                ok = dlg.exec_()
                if not ok:
                    return
                txt, inv = dlg.text, dlg.inverse
                if len(txt):
                    try:
                        mat = np.array(glb.shell().eval(txt))
                        if mat.shape == (1,):
                            mat = mat[0]
                        if inv:
                            if len(mat.shape) == 2:
                                mat = np.linalg.inv(mat)
                            else:
                                mat = 1 / mat
                        w.data = np.dot(mat, w.data.T).T
                    except:
                        QtWidgets.QMessageBox.critical(gui, "Error", "Failed to load because matrix cannot be evaluated or is incorrect.\nFile: " + fileNames[0], QtWidgets.QMessageBox.Ok)
                        return

            __loadWave(fileNames[0], w, correctParam=correctParams[0], gui=gui)

        elif len(correctParams) == 0:
            for fileName in fileNames:
                w = Wave().importFrom(fileName)
                if "correctParam" not in w.note.keys():
                    QtWidgets.QMessageBox.critical(gui, "Error", "Failed to load due to undefined Correct Parameter.\nFile: " + fileName, QtWidgets.QMessageBox.Ok)
                    continue

                if w.note["correctParam"] not in self._allCorrectParams.keys():
                    QtWidgets.QMessageBox.critical(gui, "Error", "Failed to load due to the old Correct Parameter name: " + w.note["correctParam"] + "\nFile: " + fileName, QtWidgets.QMessageBox.Ok)
                    continue

                __loadWave(fileName, w, gui=gui)
        else:
            QtWidgets.QMessageBox.critical(gui, "Error", "Only 1 correctParam can be loaded at a time.", QtWidgets.QMessageBox.Ok)
            return

        self._cutOldCorrectParams()

        self.dataChangedFunc(correctParams)

    def setEnable(self, bool):
        self._enable = bool
        if bool:
            self.saveCurrentValues()
            self.doCorrection()

    @property
    def enable(self):
        return self._enable

    def saveCurrentValues(self):
        self._initialValues = {param: self._allScanParams[param].get() for param in self._scanParams}
        self._initialValues.update({param: self._allCorrectParams[param].get() for param in self._correctParams})

    def doCorrection(self, values={}):
        if not self._enable:
            return

#        print(values)
        if len(values):
            #            print(len(set(self._scanParams) & set(values.keys())))
            if len(set(self._scanParams) & set(values.keys())) == 0:
                return

        scanValues = [self._allScanParams[param].get() for param in self._scanParams]
        # rng = np.random.default_rng()  # for test
        # scanValues = list(rng.uniform(-10, 10, len(self._scanParams)))  # for test
        if len(scanValues) == 0:
            return

        initialScanValues = [self._initialValues[param] if param in self._initialValues.keys() else 0 for param in self._scanParams]

        for param in self._correctParams.keys():
            wave = self._correctParams[param]["wave"][0]
            axes = wave.axes
            data = wave.data
            if len(scanValues) < len(axes):
                axes = axes[:len(scanValues)]

            tmpScanValues = scanValues
            tmpInitialScanValues = initialScanValues
            while 1 in data.shape:
                dim = data.shape.index(1)
                axes = axes[:dim] + axes[dim + 1:]
                data = np.reshape(data, data.shape[:dim] + data.shape[dim + 1:])
                tmpScanValues = tmpScanValues[:dim] + tmpScanValues[dim + 1:]
                tmpInitialScanValues = tmpInitialScanValues[:dim] + tmpInitialScanValues[dim + 1:]
            if len(tmpScanValues) == 1:
                # print(axes[0], data, tmpScanValues[0])
                # print(type(axes[0]), type(data), type(tmpScanValues[0]))
                f = interp1d(axes[0], data, axis=0, bounds_error=False, fill_value='extrapolate')
                value = f(tmpScanValues[0])
                if self._correctParams[param]["relative"]:
                    value += self._initialValues[param] - f(tmpInitialScanValues[0])
            else:
                # print(axes, data, tmpScanValues)
                # print(type(axes), type(data), type(tmpScanValues))
                value = interpn(axes, data, tmpScanValues, bounds_error=False, fill_value=None)[0]
                if self._correctParams[param]["relative"]:
                    value += self._initialValues[param] - interpn(axes, data, tmpInitialScanValues, bounds_error=False, fill_value=None)[0]
            # print("[Do Correction] Scan values: ", tmpScanValues, ", Correct Param : ", param, ", Set Value: ", value)
#            print("set", param, value)
            self._allCorrectParams[param].set(value)
#            print("done", param, value)

#        print("done")

    def widget(self):
        return PreCorrectionGUI(self)

    def _cutOldCorrectParams(self, size=10):
        for param, info in self._correctParams.items():
            self._correctParams[param]["wave"] = info["wave"][:size]


class _LoadDialog(QtWidgets.QDialog):
    def __init__(self, message, title="Caution"):
        super().__init__()
        self.setWindowTitle(title)
        g = QtWidgets.QGridLayout()
        icon = QtWidgets.QLabel()
        icon.setPixmap(icon.style().standardPixmap(QtWidgets.QStyle.SP_MessageBoxWarning))
        icon.setAlignment(QtCore.Qt.AlignCenter)
        lbl1 = QtWidgets.QLabel(message)
        lbl2 = QtWidgets.QLabel("Enter the matrix expression or number to multiply\nthe loaded data by.")
        self._txt = QtWidgets.QLineEdit()
        self._inv = QtWidgets.QCheckBox("inverse")
        okbtn = QtWidgets.QPushButton("OK", clicked=self.accept)
        cancelbtn = QtWidgets.QPushButton("Cancel", clicked=self.reject)

        g.addWidget(icon, 0, 0)
        g.addWidget(lbl1, 0, 1, 1, 5)
        g.addWidget(QtWidgets.QLabel(""), 1, 0)
        g.addWidget(QtWidgets.QLabel("<option>"), 2, 0)
        g.addWidget(lbl2, 3, 0, 1, 6)
        g.addWidget(self._txt, 4, 0, 1, 4)
        g.addWidget(self._inv, 4, 4, 1, 2)
        g.addWidget(QtWidgets.QLabel(""), 5, 0)
        g.addWidget(okbtn, 6, 0, 1, 3)
        g.addWidget(cancelbtn, 6, 3, 1, 3)
        self.setLayout(g)

    @property
    def text(self):
        return self._txt.text()

    @property
    def inverse(self):
        return self._inv.isChecked()


class PreCorrectionGUI(QtWidgets.QWidget):
    def __init__(self, obj):
        super().__init__()
        self._obj = obj
        self.__initLayout()
        self.setSizePolicy(QtWidgets.QSizePolicy.Preferred, QtWidgets.QSizePolicy.Preferred)
        self.adjustSize()
        self._obj.dataChanged.connect(self.__dataChanged)

    def __initLayout(self):
        self.setStyleSheet("QLineEdit {font-size: 10pt}"
                           "QPushButton {font-size: 12pt}"
                           "QLabel {font-size: 12pt}"
                           "QCheckBox {font-size: 12pt}"
                           "QListWidget {font-size: 14pt}")

        self._scanParams = QtWidgets.QListWidget()
        self._scanParams.setContextMenuPolicy(QtCore.Qt.CustomContextMenu)
        self._scanBuilder = _contextMenuBuilder(self, self._scanParams, self._obj._allScanParams.keys(), self._obj.updateScanParams)
        self._scanParams.customContextMenuRequested.connect(self._scanBuilder.build)

        self._correctParams = QtWidgets.QListWidget()
        self._correctParams.setContextMenuPolicy(QtCore.Qt.CustomContextMenu)
        self._correctParams.setSelectionMode(QtWidgets.QAbstractItemView.ExtendedSelection)
        self._correctParams.itemSelectionChanged.connect(lambda: self._obj.dataChangedFunc(self.__selectedCorrectParams()))
        self._correctParams.itemClicked.connect(self.__itemClicked)
        self._correctBuilder = _contextMenuBuilder(self, self._correctParams, self._obj._allCorrectParams.keys(), self._obj.updateCorrectParams)
        self._correctParams.customContextMenuRequested.connect(self._correctBuilder.build)

        self._correctFile = QtWidgets.QLineEdit()
        self._correctFile.isReadOnly = True

        v = QtWidgets.QVBoxLayout()
        v.addWidget(QtWidgets.QCheckBox("Enable Correction", checked=False, clicked=self._obj.setEnable))
        v.addWidget(QtWidgets.QWidget())
        v.addWidget(QtWidgets.QLabel("Scan Parameters"))
        v.addWidget(self._scanParams)

        v.addWidget(QtWidgets.QWidget())
        v.addWidget(QtWidgets.QLabel("Correct Parameters"))
        g = QtWidgets.QGridLayout()
        g.addWidget(QtWidgets.QLabel("File"), 0, 0, 1, 1)
        g.addWidget(self._correctFile, 0, 1, 1, 5)
        g.addWidget(QtWidgets.QPushButton("Load", clicked=lambda: self._obj.loadFromFile(self.__selectedCorrectParams(), gui=self)), 1, 0, 1, 3)
        g.addWidget(QtWidgets.QPushButton("Save", clicked=lambda: self._obj.saveAsFile(self.__selectedCorrectParams(), gui=self)), 1, 3, 1, 3)
        v.addWidget(self._correctParams)
        v.addLayout(g)

        v.addWidget(QtWidgets.QWidget())
        v.addWidget(QtWidgets.QLabel("Register Current Values"))
        h1 = QtWidgets.QHBoxLayout()
        h1.addWidget(QtWidgets.QPushButton("Add", clicked=lambda: self._obj.addCurrentValues(self.__selectedCorrectParams())))
        h1.addWidget(QtWidgets.QPushButton("Undo", clicked=lambda: self._obj.undo(self.__selectedCorrectParams())))
        h1.addWidget(QtWidgets.QPushButton("Clear", clicked=lambda: self._obj.clearValues(self.__selectedCorrectParams())))
        v.addLayout(h1)

        h = QtWidgets.QHBoxLayout()
        h.addLayout(v)

        v2 = QtWidgets.QVBoxLayout()
        self._data = widgets.lysCanvas()
        self._data.setCanvasSize("Width", "Absolute", 8)
        self._data.setCanvasSize("Height", "Absolute", 8)
        v2.addWidget(self._data)
        v2.addWidget(QtWidgets.QPushButton("Multicut", clicked=self.__showMulticut))
        v2.addWidget(QtWidgets.QPushButton("DoCorrectionTest", clicked=self._obj.doCorrection))

        h.addLayout(v2)

        self.setLayout(h)

    def __showMulticut(self):
        waves = self._obj.getWaves(self.__selectedCorrectParams())
        if len(waves) == 1:
            key = list(waves.keys())[0]
            if waves[key].data.ndim > 0:
                multicut(waves[key])

    def __dataChanged(self, waves):
        if len(self._obj._correctParams) != self._correctParams.count():
            self._correctParams.clear()
            for param in self._obj._correctParams.keys():
                item = QtWidgets.QListWidgetItem(param)
                item.setFlags(item.flags() | QtCore.Qt.ItemIsUserCheckable)
                item.setCheckState(QtCore.Qt.Checked if self._obj._correctParams[param]["relative"] else QtCore.Qt.Unchecked)
                self._correctParams.addItem(item)
        if len(self._obj._scanParams) != self._scanParams.count():
            self._scanParams.clear()
            for param in self._obj._scanParams:
                self._scanParams.addItem(param)

        self._data.Clear()
        if len(waves) == 1:
            if waves[0].data.ndim in (1, 2):
                self._data.Append(waves[0])
            self._correctFile.setText("" if "File" not in waves[0].note.keys() else waves[0].note["File"])
        else:
            self._correctFile.clear()

    def __selectedCorrectParams(self):
        return [item.text() for item in self._correctParams.selectedItems()]

    def __itemClicked(self, item):
        for i in range(self._correctParams.count()):
            item = self._correctParams.item(i)
            self._obj._correctParams[item.text()]["relative"] = item.checkState() == QtCore.Qt.Checked


class _contextMenuBuilder:
    """Builder of context menu"""

    def __init__(self, parent, listwidget, additems, updatefunc):
        self._parent = parent
        self._listwidget = listwidget
        self._additems = additems
        self._updatefunc = updatefunc
        self._SetDefaultMenu()

    def _SetDefaultMenu(self):
        self._add = QtWidgets.QAction('Add', triggered=self.__add)
        self._delete = QtWidgets.QAction('Delete', triggered=self.__delete)
        self._clear = QtWidgets.QAction('Clear', triggered=self.__clear)

        menu = QtWidgets.QMenu()
        menu.addAction(self._add)
        menu.addAction(self._delete)
        menu.addAction(self._clear)

        self.__actions = menu

    def build(self):
        self.__actions.exec_(QtGui.QCursor.pos())

    def __add(self):
        additems = [item for item in self._additems if item not in self.__getListItems()]
        if len(additems) == 0:
            return
        item, ok = QtWidgets.QInputDialog.getItem(self._parent, "Add Correct Params", "Param", additems, editable=False)
        if ok:
            items = self.__getListItems()
            items.append(item)
            self._updatefunc(items)

    def __delete(self):
        items = [item.text() for item in self._listwidget.selectedItems()]
        ok = QtWidgets.QMessageBox.warning(self._parent, "Delete", 'This will delete all registered correction values. \n Do you really want to DELETE the parameter(s)? : ' + ", ".join(items), QtWidgets.QMessageBox.Ok, QtWidgets.QMessageBox.Cancel)
        if ok == QtWidgets.QMessageBox.Ok:
            for item in self._listwidget.selectedItems():
                self._listwidget.takeItem(self._listwidget.row(item))
                self._updatefunc(self.__getListItems())

    def __clear(self):
        ok = QtWidgets.QMessageBox.warning(self._parent, "Clear", "This will delete all registered correction values. \n Do you really want to CLEAR the all parameter(s)?", QtWidgets.QMessageBox.Ok, QtWidgets.QMessageBox.Cancel)
        if ok == QtWidgets.QMessageBox.Ok:
            self._listwidget.clear()
            self._updatefunc([])

    def __getListItems(self):
        return [self._listwidget.item(i).text() for i in range(self._listwidget.count())]<|MERGE_RESOLUTION|>--- conflicted
+++ resolved
@@ -1,10 +1,6 @@
 import numpy as np
 from scipy.interpolate import interp1d, interpn
-<<<<<<< HEAD
-from lys import widgets, filters, Wave, multicut, glb
-=======
-from lys import widgets, Wave, multicut
->>>>>>> 1e58d4a6
+from lys import widgets, Wave, multicut, glb
 from lys.Qt import QtWidgets, QtCore, QtGui
 
 
