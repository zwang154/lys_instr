import numpy as np
from lys.Qt import QtWidgets, QtCore


class ScanRangeLayout(QtWidgets.QGridLayout):
    def __init__(self, title, items):
        super().__init__()
        self.__initlayout(title, items)
        self._scan.currentTextChanged.connect(self._changeScan)

    def __initlayout(self, title, items):
        self._type = QtWidgets.QComboBox(objectName="ScanRange_type_" + title)
        self._type.addItems(list(items) + ["None"])
        self._type.currentTextChanged.connect(self._changeType)
        self._scan = QtWidgets.QComboBox(objectName="ScanRange_scan_" + title)
        self._scan.addItems(["Linear", "Free"])
        self._from = QtWidgets.QDoubleSpinBox(objectName="ScanRange_from_" + title)
        self._step = QtWidgets.QDoubleSpinBox(objectName="ScanRange_step_" + title)
        self._loop = QtWidgets.QSpinBox(objectName="ScanRange_loop_" + title)
        self._from.setRange(-np.inf, np.inf)
        self._step.setRange(-np.inf, np.inf)
        self._from.setDecimals(4)
        self._step.setDecimals(4)
        self._loop.setRange(1, 100000)
        self._free = QtWidgets.QLineEdit(objectName="ScanRange_free_" + title)

        self._fromLabel = QtWidgets.QLabel("From")
        self._stepLabel = QtWidgets.QLabel("Step")
        self._loopLabel = QtWidgets.QLabel("Loop")
        self._freeLabel = QtWidgets.QLabel("Expression")

        self.addWidget(QtWidgets.QLabel(title), 0, 0)
        self.addWidget(QtWidgets.QLabel("Type"), 0, 1)
        self.addWidget(self._fromLabel, 0, 2)
        self.addWidget(self._stepLabel, 0, 3)
        self.addWidget(self._loopLabel, 0, 4)
        self.addWidget(self._freeLabel, 0, 5)
        self.addWidget(self._type, 1, 0)
        self.addWidget(self._scan, 1, 1)
        self.addWidget(self._from, 1, 2)
        self.addWidget(self._step, 1, 3)
        self.addWidget(self._loop, 1, 4)
        self.addWidget(self._free, 1, 5)

        self._free.hide()
        self._freeLabel.hide()

    def _changeType(self, text):
        b = text not in ["None", "loop"]
        if text == "None":
            self._loop.setEnabled(False)
        elif text == "loop":
            self._scan.setCurrentIndex(0)
            self._loop.setEnabled(True)
        else:
            self._loop.setEnabled(True)
        self._scan.setEnabled(b)
        self._from.setEnabled(b)
        self._step.setEnabled(b)
        self._free.setEnabled(b)

    def _changeScan(self, text):
        if text == "Linear":
            self._free.hide()
            self._freeLabel.hide()
            self._from.show()
            self._fromLabel.show()
            self._step.show()
            self._stepLabel.show()
            self._loop.show()
            self._loopLabel.show()
        else:
            self._free.show()
            self._freeLabel.show()
            self._from.hide()
            self._fromLabel.hide()
            self._step.hide()
            self._stepLabel.hide()
            self._loop.hide()
            self._loopLabel.hide()

    def getScanName(self):
        return self._type.currentText()

    def getScanRange(self):
        if self._scan.currentText() == "Linear":
            values = [self._from.value() + i * self._step.value() for i in range(self._loop.value())]
        elif self._scan.currentText() == "Free":
            values = eval(self._free.text())
        return values


class ScanTab(QtWidgets.QWidget):
    def __init__(self, storage, scan, process):
        super().__init__()
        self._storage = storage
        self._scan = scan
        self._process = process
        self.__initlayout(scan, process)

    def __initlayout(self, scan, process):
        self._text = QtWidgets.QLabel("[Status] Waiting...")

<<<<<<< HEAD
        scan["loop"] = Loop()
        self._scans = [ScanRangeLayout("Scan " + str(i), scan.keys()) for i in range(3)]
        v1 = QVBoxLayout()
=======
        self._scans = [ScanRangeLayout("Scan " + str(i), scan.keys()) for i in range(2)]
        v1 = QtWidgets.QVBoxLayout()
>>>>>>> 6b212495
        for s in self._scans:
            v1.addLayout(s)
        g1 = QtWidgets.QGroupBox("Scan")
        g1.setLayout(v1)

        self._type = QtWidgets.QComboBox(objectName="ScanTab_type")
        self._type.addItems(process.keys())
        self._type.currentTextChanged.connect(self._changeProcess)
        v2 = QtWidgets.QVBoxLayout()
        v2.addWidget(QtWidgets.QLabel("Type"))
        v2.addWidget(self._type)
        for item in process.values():
            v2.addWidget(item)
        g2 = QtWidgets.QGroupBox("Process")
        g2.setLayout(v2)

        buttons = QtWidgets.QHBoxLayout()
        self.__start = QtWidgets.QPushButton('Start', clicked=self.__startscan)
        self.__stop = QtWidgets.QPushButton('Stop', clicked=self.__stopscan)
        buttons.addWidget(self.__start)
        buttons.addWidget(self.__stop)

        layout = QtWidgets.QVBoxLayout()
        layout.addWidget(self._text)
        layout.addWidget(g1)
        layout.addWidget(g2)
        layout.addStretch()
        layout.addLayout(buttons)

        self.setLayout(layout)

    def _changeProcess(self, text):
        for key, item in self._process.items():
            item.setVisible(key == text)

    def __startscan(self):
        scans = [s for s in self._scans if s.getScanName() != "None"]
        process = self._process[self._type.currentText()].getProcess()
        for i, s in enumerate(reversed(scans)):
            process = Scanner(s.getScanName(), self._scan[s.getScanName()], s.getScanRange(), process, addFolder=i != 0, addName=i == 0)
        process.updated.connect(lambda s: self._text.setText("[Scanning...] " + s))
        self._text.setText("[Status] Staring...")
        self._storage.useNumber(False)
        self._storage.setEnabled(True)
        self.thread = Executor(process, self._storage)
        self.thread.finished.connect(self.__finishscan)
        self.__start.setEnabled(False)
        self.__oldFolder = self._storage.getFolder()
        self.__oldFilename = self._storage.getFilename()
        self.thread.start()

    def __stopscan(self):
        self.thread.kill()

    def __finishscan(self):
        self.__start.setEnabled(True)
        self._storage.setFolder(self.__oldFolder)
        self._storage.setFilename(self.__oldFilename)
        self._storage.useNumber(True)
        self._text.setText("[Status] Finished. Waiting...")


class Scanner(QtCore.QObject):
    updated = QtCore.pyqtSignal(str)

    def __init__(self, name, obj, values, process, addFolder=False, addName=False):
        super().__init__()
        self._name = name
        self._obj = obj
        self._values = values
        self._addFolder = addFolder
        self._addName = addName
        self._process = process
        self._process.updated.connect(self._update)
        self._stopped = False
        self.mutex = QtCore.QMutex()

    def execute(self, storage):
        folder_old, name_old = storage.getFolder(), storage.getFilename()
        for i, value in enumerate(self._values):
            if self._stopped:
                return
            self._obj.set(value, wait=True)
            if self._addFolder:
                storage.setFolder(folder_old + "/" + self._name + str(i))
            if self._addName:
                storage.setFilename(name_old + "_" + self._name + str(i))
            self._process.execute(storage)
        storage.setFolder(folder_old)
        storage.setFilename(name_old)

    def stop(self):
        with QtCore.QMutexLocker(self.mutex):
            self._stopped = True
        self._process.stop()

    def _update(self, text):
        state = self._name + ": " + str(self._obj.get()) + ", " + text
        self.updated.emit(state)


class DummyProcess(QtCore.QObject):
    updated = QtCore.pyqtSignal(str)

    def execute(self, storage):
        self.updated.emit("execute: " + storage.getFolder() + " " + storage.getFilename())

    def stop(self):
        pass


class Executor(QtCore.QThread):
    def __init__(self, process, storage):
        super().__init__()
        self.process = process
        self.storage = storage

    def run(self):
        self.process.execute(self.storage)

    def kill(self):
        self.process.stop()


class Loop(QObject):
    def set(self, value, *args, **kwargs):
        self._value = value

    def get(self):
        return self._value
<|MERGE_RESOLUTION|>--- conflicted
+++ resolved
@@ -1,241 +1,236 @@
-import numpy as np
-from lys.Qt import QtWidgets, QtCore
-
-
-class ScanRangeLayout(QtWidgets.QGridLayout):
-    def __init__(self, title, items):
-        super().__init__()
-        self.__initlayout(title, items)
-        self._scan.currentTextChanged.connect(self._changeScan)
-
-    def __initlayout(self, title, items):
-        self._type = QtWidgets.QComboBox(objectName="ScanRange_type_" + title)
-        self._type.addItems(list(items) + ["None"])
-        self._type.currentTextChanged.connect(self._changeType)
-        self._scan = QtWidgets.QComboBox(objectName="ScanRange_scan_" + title)
-        self._scan.addItems(["Linear", "Free"])
-        self._from = QtWidgets.QDoubleSpinBox(objectName="ScanRange_from_" + title)
-        self._step = QtWidgets.QDoubleSpinBox(objectName="ScanRange_step_" + title)
-        self._loop = QtWidgets.QSpinBox(objectName="ScanRange_loop_" + title)
-        self._from.setRange(-np.inf, np.inf)
-        self._step.setRange(-np.inf, np.inf)
-        self._from.setDecimals(4)
-        self._step.setDecimals(4)
-        self._loop.setRange(1, 100000)
-        self._free = QtWidgets.QLineEdit(objectName="ScanRange_free_" + title)
-
-        self._fromLabel = QtWidgets.QLabel("From")
-        self._stepLabel = QtWidgets.QLabel("Step")
-        self._loopLabel = QtWidgets.QLabel("Loop")
-        self._freeLabel = QtWidgets.QLabel("Expression")
-
-        self.addWidget(QtWidgets.QLabel(title), 0, 0)
-        self.addWidget(QtWidgets.QLabel("Type"), 0, 1)
-        self.addWidget(self._fromLabel, 0, 2)
-        self.addWidget(self._stepLabel, 0, 3)
-        self.addWidget(self._loopLabel, 0, 4)
-        self.addWidget(self._freeLabel, 0, 5)
-        self.addWidget(self._type, 1, 0)
-        self.addWidget(self._scan, 1, 1)
-        self.addWidget(self._from, 1, 2)
-        self.addWidget(self._step, 1, 3)
-        self.addWidget(self._loop, 1, 4)
-        self.addWidget(self._free, 1, 5)
-
-        self._free.hide()
-        self._freeLabel.hide()
-
-    def _changeType(self, text):
-        b = text not in ["None", "loop"]
-        if text == "None":
-            self._loop.setEnabled(False)
-        elif text == "loop":
-            self._scan.setCurrentIndex(0)
-            self._loop.setEnabled(True)
-        else:
-            self._loop.setEnabled(True)
-        self._scan.setEnabled(b)
-        self._from.setEnabled(b)
-        self._step.setEnabled(b)
-        self._free.setEnabled(b)
-
-    def _changeScan(self, text):
-        if text == "Linear":
-            self._free.hide()
-            self._freeLabel.hide()
-            self._from.show()
-            self._fromLabel.show()
-            self._step.show()
-            self._stepLabel.show()
-            self._loop.show()
-            self._loopLabel.show()
-        else:
-            self._free.show()
-            self._freeLabel.show()
-            self._from.hide()
-            self._fromLabel.hide()
-            self._step.hide()
-            self._stepLabel.hide()
-            self._loop.hide()
-            self._loopLabel.hide()
-
-    def getScanName(self):
-        return self._type.currentText()
-
-    def getScanRange(self):
-        if self._scan.currentText() == "Linear":
-            values = [self._from.value() + i * self._step.value() for i in range(self._loop.value())]
-        elif self._scan.currentText() == "Free":
-            values = eval(self._free.text())
-        return values
-
-
-class ScanTab(QtWidgets.QWidget):
-    def __init__(self, storage, scan, process):
-        super().__init__()
-        self._storage = storage
-        self._scan = scan
-        self._process = process
-        self.__initlayout(scan, process)
-
-    def __initlayout(self, scan, process):
-        self._text = QtWidgets.QLabel("[Status] Waiting...")
-
-<<<<<<< HEAD
-        scan["loop"] = Loop()
-        self._scans = [ScanRangeLayout("Scan " + str(i), scan.keys()) for i in range(3)]
-        v1 = QVBoxLayout()
-=======
-        self._scans = [ScanRangeLayout("Scan " + str(i), scan.keys()) for i in range(2)]
-        v1 = QtWidgets.QVBoxLayout()
->>>>>>> 6b212495
-        for s in self._scans:
-            v1.addLayout(s)
-        g1 = QtWidgets.QGroupBox("Scan")
-        g1.setLayout(v1)
-
-        self._type = QtWidgets.QComboBox(objectName="ScanTab_type")
-        self._type.addItems(process.keys())
-        self._type.currentTextChanged.connect(self._changeProcess)
-        v2 = QtWidgets.QVBoxLayout()
-        v2.addWidget(QtWidgets.QLabel("Type"))
-        v2.addWidget(self._type)
-        for item in process.values():
-            v2.addWidget(item)
-        g2 = QtWidgets.QGroupBox("Process")
-        g2.setLayout(v2)
-
-        buttons = QtWidgets.QHBoxLayout()
-        self.__start = QtWidgets.QPushButton('Start', clicked=self.__startscan)
-        self.__stop = QtWidgets.QPushButton('Stop', clicked=self.__stopscan)
-        buttons.addWidget(self.__start)
-        buttons.addWidget(self.__stop)
-
-        layout = QtWidgets.QVBoxLayout()
-        layout.addWidget(self._text)
-        layout.addWidget(g1)
-        layout.addWidget(g2)
-        layout.addStretch()
-        layout.addLayout(buttons)
-
-        self.setLayout(layout)
-
-    def _changeProcess(self, text):
-        for key, item in self._process.items():
-            item.setVisible(key == text)
-
-    def __startscan(self):
-        scans = [s for s in self._scans if s.getScanName() != "None"]
-        process = self._process[self._type.currentText()].getProcess()
-        for i, s in enumerate(reversed(scans)):
-            process = Scanner(s.getScanName(), self._scan[s.getScanName()], s.getScanRange(), process, addFolder=i != 0, addName=i == 0)
-        process.updated.connect(lambda s: self._text.setText("[Scanning...] " + s))
-        self._text.setText("[Status] Staring...")
-        self._storage.useNumber(False)
-        self._storage.setEnabled(True)
-        self.thread = Executor(process, self._storage)
-        self.thread.finished.connect(self.__finishscan)
-        self.__start.setEnabled(False)
-        self.__oldFolder = self._storage.getFolder()
-        self.__oldFilename = self._storage.getFilename()
-        self.thread.start()
-
-    def __stopscan(self):
-        self.thread.kill()
-
-    def __finishscan(self):
-        self.__start.setEnabled(True)
-        self._storage.setFolder(self.__oldFolder)
-        self._storage.setFilename(self.__oldFilename)
-        self._storage.useNumber(True)
-        self._text.setText("[Status] Finished. Waiting...")
-
-
-class Scanner(QtCore.QObject):
-    updated = QtCore.pyqtSignal(str)
-
-    def __init__(self, name, obj, values, process, addFolder=False, addName=False):
-        super().__init__()
-        self._name = name
-        self._obj = obj
-        self._values = values
-        self._addFolder = addFolder
-        self._addName = addName
-        self._process = process
-        self._process.updated.connect(self._update)
-        self._stopped = False
-        self.mutex = QtCore.QMutex()
-
-    def execute(self, storage):
-        folder_old, name_old = storage.getFolder(), storage.getFilename()
-        for i, value in enumerate(self._values):
-            if self._stopped:
-                return
-            self._obj.set(value, wait=True)
-            if self._addFolder:
-                storage.setFolder(folder_old + "/" + self._name + str(i))
-            if self._addName:
-                storage.setFilename(name_old + "_" + self._name + str(i))
-            self._process.execute(storage)
-        storage.setFolder(folder_old)
-        storage.setFilename(name_old)
-
-    def stop(self):
-        with QtCore.QMutexLocker(self.mutex):
-            self._stopped = True
-        self._process.stop()
-
-    def _update(self, text):
-        state = self._name + ": " + str(self._obj.get()) + ", " + text
-        self.updated.emit(state)
-
-
-class DummyProcess(QtCore.QObject):
-    updated = QtCore.pyqtSignal(str)
-
-    def execute(self, storage):
-        self.updated.emit("execute: " + storage.getFolder() + " " + storage.getFilename())
-
-    def stop(self):
-        pass
-
-
-class Executor(QtCore.QThread):
-    def __init__(self, process, storage):
-        super().__init__()
-        self.process = process
-        self.storage = storage
-
-    def run(self):
-        self.process.execute(self.storage)
-
-    def kill(self):
-        self.process.stop()
-
-
-class Loop(QObject):
-    def set(self, value, *args, **kwargs):
-        self._value = value
-
-    def get(self):
-        return self._value
+import numpy as np
+from lys.Qt import QtWidgets, QtCore
+
+
+class ScanRangeLayout(QtWidgets.QGridLayout):
+    def __init__(self, title, items):
+        super().__init__()
+        self.__initlayout(title, items)
+        self._scan.currentTextChanged.connect(self._changeScan)
+
+    def __initlayout(self, title, items):
+        self._type = QtWidgets.QComboBox(objectName="ScanRange_type_" + title)
+        self._type.addItems(list(items) + ["None"])
+        self._type.currentTextChanged.connect(self._changeType)
+        self._scan = QtWidgets.QComboBox(objectName="ScanRange_scan_" + title)
+        self._scan.addItems(["Linear", "Free"])
+        self._from = QtWidgets.QDoubleSpinBox(objectName="ScanRange_from_" + title)
+        self._step = QtWidgets.QDoubleSpinBox(objectName="ScanRange_step_" + title)
+        self._loop = QtWidgets.QSpinBox(objectName="ScanRange_loop_" + title)
+        self._from.setRange(-np.inf, np.inf)
+        self._step.setRange(-np.inf, np.inf)
+        self._from.setDecimals(4)
+        self._step.setDecimals(4)
+        self._loop.setRange(1, 100000)
+        self._free = QtWidgets.QLineEdit(objectName="ScanRange_free_" + title)
+
+        self._fromLabel = QtWidgets.QLabel("From")
+        self._stepLabel = QtWidgets.QLabel("Step")
+        self._loopLabel = QtWidgets.QLabel("Loop")
+        self._freeLabel = QtWidgets.QLabel("Expression")
+
+        self.addWidget(QtWidgets.QLabel(title), 0, 0)
+        self.addWidget(QtWidgets.QLabel("Type"), 0, 1)
+        self.addWidget(self._fromLabel, 0, 2)
+        self.addWidget(self._stepLabel, 0, 3)
+        self.addWidget(self._loopLabel, 0, 4)
+        self.addWidget(self._freeLabel, 0, 5)
+        self.addWidget(self._type, 1, 0)
+        self.addWidget(self._scan, 1, 1)
+        self.addWidget(self._from, 1, 2)
+        self.addWidget(self._step, 1, 3)
+        self.addWidget(self._loop, 1, 4)
+        self.addWidget(self._free, 1, 5)
+
+        self._free.hide()
+        self._freeLabel.hide()
+
+    def _changeType(self, text):
+        b = text not in ["None", "loop"]
+        if text == "None":
+            self._loop.setEnabled(False)
+        elif text == "loop":
+            self._scan.setCurrentIndex(0)
+            self._loop.setEnabled(True)
+        else:
+            self._loop.setEnabled(True)
+        self._scan.setEnabled(b)
+        self._from.setEnabled(b)
+        self._step.setEnabled(b)
+        self._free.setEnabled(b)
+
+    def _changeScan(self, text):
+        if text == "Linear":
+            self._free.hide()
+            self._freeLabel.hide()
+            self._from.show()
+            self._fromLabel.show()
+            self._step.show()
+            self._stepLabel.show()
+            self._loop.show()
+            self._loopLabel.show()
+        else:
+            self._free.show()
+            self._freeLabel.show()
+            self._from.hide()
+            self._fromLabel.hide()
+            self._step.hide()
+            self._stepLabel.hide()
+            self._loop.hide()
+            self._loopLabel.hide()
+
+    def getScanName(self):
+        return self._type.currentText()
+
+    def getScanRange(self):
+        if self._scan.currentText() == "Linear":
+            values = [self._from.value() + i * self._step.value() for i in range(self._loop.value())]
+        elif self._scan.currentText() == "Free":
+            values = eval(self._free.text())
+        return values
+
+
+class ScanTab(QtWidgets.QWidget):
+    def __init__(self, storage, scan, process):
+        super().__init__()
+        self._storage = storage
+        self._scan = scan
+        self._process = process
+        self.__initlayout(scan, process)
+
+    def __initlayout(self, scan, process):
+        self._text = QtWidgets.QLabel("[Status] Waiting...")
+
+        scan["loop"] = Loop()
+        self._scans = [ScanRangeLayout("Scan " + str(i), scan.keys()) for i in range(3)]
+        v1 = QtWidgets.QVBoxLayout()
+        for s in self._scans:
+            v1.addLayout(s)
+        g1 = QtWidgets.QGroupBox("Scan")
+        g1.setLayout(v1)
+
+        self._type = QtWidgets.QComboBox(objectName="ScanTab_type")
+        self._type.addItems(process.keys())
+        self._type.currentTextChanged.connect(self._changeProcess)
+        v2 = QtWidgets.QVBoxLayout()
+        v2.addWidget(QtWidgets.QLabel("Type"))
+        v2.addWidget(self._type)
+        for item in process.values():
+            v2.addWidget(item)
+        g2 = QtWidgets.QGroupBox("Process")
+        g2.setLayout(v2)
+
+        buttons = QtWidgets.QHBoxLayout()
+        self.__start = QtWidgets.QPushButton('Start', clicked=self.__startscan)
+        self.__stop = QtWidgets.QPushButton('Stop', clicked=self.__stopscan)
+        buttons.addWidget(self.__start)
+        buttons.addWidget(self.__stop)
+
+        layout = QtWidgets.QVBoxLayout()
+        layout.addWidget(self._text)
+        layout.addWidget(g1)
+        layout.addWidget(g2)
+        layout.addStretch()
+        layout.addLayout(buttons)
+
+        self.setLayout(layout)
+
+    def _changeProcess(self, text):
+        for key, item in self._process.items():
+            item.setVisible(key == text)
+
+    def __startscan(self):
+        scans = [s for s in self._scans if s.getScanName() != "None"]
+        process = self._process[self._type.currentText()].getProcess()
+        for i, s in enumerate(reversed(scans)):
+            process = Scanner(s.getScanName(), self._scan[s.getScanName()], s.getScanRange(), process, addFolder=i != 0, addName=i == 0)
+        process.updated.connect(lambda s: self._text.setText("[Scanning...] " + s))
+        self._text.setText("[Status] Staring...")
+        self._storage.useNumber(False)
+        self._storage.setEnabled(True)
+        self.thread = Executor(process, self._storage)
+        self.thread.finished.connect(self.__finishscan)
+        self.__start.setEnabled(False)
+        self.__oldFolder = self._storage.getFolder()
+        self.__oldFilename = self._storage.getFilename()
+        self.thread.start()
+
+    def __stopscan(self):
+        self.thread.kill()
+
+    def __finishscan(self):
+        self.__start.setEnabled(True)
+        self._storage.setFolder(self.__oldFolder)
+        self._storage.setFilename(self.__oldFilename)
+        self._storage.useNumber(True)
+        self._text.setText("[Status] Finished. Waiting...")
+
+
+class Scanner(QtCore.QObject):
+    updated = QtCore.pyqtSignal(str)
+
+    def __init__(self, name, obj, values, process, addFolder=False, addName=False):
+        super().__init__()
+        self._name = name
+        self._obj = obj
+        self._values = values
+        self._addFolder = addFolder
+        self._addName = addName
+        self._process = process
+        self._process.updated.connect(self._update)
+        self._stopped = False
+        self.mutex = QtCore.QMutex()
+
+    def execute(self, storage):
+        folder_old, name_old = storage.getFolder(), storage.getFilename()
+        for i, value in enumerate(self._values):
+            if self._stopped:
+                return
+            self._obj.set(value, wait=True)
+            if self._addFolder:
+                storage.setFolder(folder_old + "/" + self._name + str(i))
+            if self._addName:
+                storage.setFilename(name_old + "_" + self._name + str(i))
+            self._process.execute(storage)
+        storage.setFolder(folder_old)
+        storage.setFilename(name_old)
+
+    def stop(self):
+        with QtCore.QMutexLocker(self.mutex):
+            self._stopped = True
+        self._process.stop()
+
+    def _update(self, text):
+        state = self._name + ": " + str(self._obj.get()) + ", " + text
+        self.updated.emit(state)
+
+
+class DummyProcess(QtCore.QObject):
+    updated = QtCore.pyqtSignal(str)
+
+    def execute(self, storage):
+        self.updated.emit("execute: " + storage.getFolder() + " " + storage.getFilename())
+
+    def stop(self):
+        pass
+
+
+class Executor(QtCore.QThread):
+    def __init__(self, process, storage):
+        super().__init__()
+        self.process = process
+        self.storage = storage
+
+    def run(self):
+        self.process.execute(self.storage)
+
+    def kill(self):
+        self.process.stop()
+
+
+class Loop(QObject):
+    def set(self, value, *args, **kwargs):
+        self._value = value
+
+    def get(self):
+        return self._value